--- conflicted
+++ resolved
@@ -7,11 +7,7 @@
   push:
     branches: [ "master", "rc/**" ]
   pull_request:
-<<<<<<< HEAD
-    branches: [ "master", "rc/*" ]
-=======
     branches: [ "master", "rc/**" ]
->>>>>>> a886a690
 
 jobs:
   build:
