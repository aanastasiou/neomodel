<<<<<<< HEAD
Version 5.2.0 2023-09
* Add an option to pass your own driver instead of relying on the automatically created one. See set_connection method.
* Add a close_connection method to explicitly close the driver to match Neo4j deprecation.
* Add a DATABASE_NAME config option, available for both auto- and self-managed driver modes.
=======
Version 5.2.0 2023-11
* Add support for pandas DataFrame and Series ; numpy Array
* Add relationship uniqueness constraints - for Neo4j >= 5.7
* Add neomodel_inspect_database script, which inspects an existing database and creates neomodel class definitions for all objects.

Version 5.1.2 2023-09
* Raise ValueError on reserved keywords ; add tests #590 #623
* Add support for relationship property uniqueness constraints. Introduced in Neo4j 5.7.
* Fix various issues, including fetching self-referencing relationship with same name as node labels #589
* Bumped neo4j-driver to 5.12.0
>>>>>>> 970dae61

Version 5.1.1 2023-08
* Add impersonation
* Bumped neo4j-driver to 5.11.0
* Add automatic path inflation #715
* Improve code quality and tooling

Version 5.1.0 2023-07
* Bumped neo4j-driver version to 5.10.0
* Breaking change : When using neomodel along with Neo4j version 5, use StructuredNode and StructuredRel's element_id property instead of id. If you have Cypher queries which currently use the id() function, migrate them to elementId() instead.
If you use Neo4j version 4.4, this change should be transparent to you, and you should keep using id() function in Cypher since elementId() is not implemented in 4.4.
* Bump Shapely to >= 2.0.0
* Fix schema scripts invocation
* Removed custom __str__ method, part of NodeClassRegistry, from Database() (db) object.

Version 5.0.1 2023-06
* Removed deprecated methods StructuredRel.delete and RelationshipManager.search
* Extended test coverage, fixed some typos, improve linting

Version 5.0.0 2023-03
* Confirmed support of Neo4j versions 5.x and 4.4 (LTS)
* Dropped support of EOL Neo4j versions (4.3 and below)
* Confirmed support of Python 3.11
* Migrated RelationshipTo/RelationshipFrom from a method to a class for consistency.
* Add support for relationship indexes
* Auto-generated indexes now have a deterministic name
* Code cleanup

Version 4.0.10 2023-02-16
* Maintenance release due to misconfiguration of pyproject.toml

Version 4.0.9 2023-02-16
* Update neo4j driver to 4.4.10
* Confirmed support of all 4.x Neo4j versions (up to LTS version 4.4)
* Update shapely to 1.8.1 to support Python 3.9 and 3.10
* Drop support of Python 3.6
* Up pytest requirement to 7.1 (Python 3.7+)
* Update to latest version of setuptools for up-to-date build process

Version 4.0.8 2021-12-14
* Error handling to prepare for Neo4j update to 4.4 (thank you Alessandro Marchetti)
* Fix "After ServiceUnavailable error, connection pool is broken and does not recover" (#551) thank you @olegchigirin 
* Fix DateProperty inflate (#586) thank you @ralfeus
* Use modern python API for metadata (#587) thank you Park, Yury

Version 4.0.7 2021-10-19

* Update neo4j driver to 4.3.6
* Fix After ServiceUnavailable error, connection pool is broken and does not recover

Version 4.0.6 2021-09-09
* Fix calling install_all_labels twice fails #539
* Fix issue with passwords with special chars #572

Version 4.0.5 2021-07-26
* Fix issue with secure schema

Version 4.0.4 2021-07-01
* Fix for docker tests (#479)
* Add support for slow query log (#480)
* Add support for multi databases (#556)
* docker-compose-update (#561)
* Provide additional configuration for neo4j-driver connection (#564)
* Updated dependencies

Version 4.0.3 2020-09-28
* fix: "SemiStructuredNode can't have no props #493" (thank you @dmp593)
* removed pytest as an installation requirement (#553) (thank you @mprahl)
* allow connection to bolt+s database URL schema (#543) 
* typo fixes

Version 4.0.2
* Minor updates

Version 4.0.1 2020-09-28
* Maintenance release to fix the Django requirement (Matt Galvis)

Version 4.0.0 2020-09-16
* Dropped Python 2.7 support 
* Included support for Neo4j 4.*
* Updated spatial PointProperty to better reflect the native data type
* Updated Database housekeeping functions (drop_constraints(), drop_indexes(), install_labels())
* Updated all underlying queries to better reflect current CYPHER
* Updated Transaction handling
* Updated tests
	* Many thanks to Cristina Escalante, Matt Galvis, JVemmer and a-takahashi223 whose hard work made this release possible.

Version 3.3.2 2019-09-29
* Fixed validation for unique properties to also be optional (#470) - Jon Daly
* Fixed tests-with-docker-compose.sh (#452) - Jorge Valhondo Rama
* Added exclusion example to documentation and improved naming consistency (#456, #466) - Elena Williams 
* Fixed the Travis-CI build problems by switching to openjdk (#471) - Duncan Booth
* Minor revisions in `test_set_connection`, `spatial datatypes` and documentation (#442, #446, #447) - Athanasios Anastasiou
* Added `max_length` constraint on `StringProperty` (#445) - Lazy-Y
* Upgraded neo4j python driver requirement to 1.7.2 (#432) - Robert Grant
* Added a `DateTimeFormatProperty` (#428) - Yu Shengnan
* Updated `setup.py` so that it excludes the `test/` and `test/test_contrib/` sub-packages (#426) - Jorge Valhondo Rama
* Updated getting_started.rst typo (#419) - fredthehead
* Fixed NeomodelPoint instantiation bug (#418) - Athanasios Anastasiou

Version 3.3.1 2019-02-08
 * Fixed a number of warnings due to deprecations both within neomodel and pytest and overall improvements in
   code style (#381) - Abhishek Modi
 * Added support for spatial data through neomodel.contrib.spatial_datatypes (#384) - Athanasios Anastasiou
 * Added the ability to filter "left-hand statements" (in NodeSet expressions) too (#395) - Grzegorz Grzywacz
 * Refactor the Node Class Registry to make util.Database a true Singleton (#403) - Giorgos Oikonomou
     * Many thanks to Giorgos Oikonomou, Jon Daly, Adam Romano, Andrew Tergis, Mato Žgajner, Mostafa Moradian, mjmare,
       Phoebe Bright, Robert Grant, jberends and anyone else who helped flag, track and correct this bug. For more
       information, please see: https://github.com/neo4j-contrib/neomodel/issues/378
     * Added the ClassAlreadyDefined exception to prevent against accidental redefinitions of data model classes (#409)
       - Athanasios Anastasiou
 * Added the ability to lazily `.nodes.get()` and `.nodes.all()` (#406) - Matan Hart
 * Fixed a bug in the assumed direction of relationships in _build_merge_query (#408) - MrAnde7son

Version 3.3.0 2018-10-04
 * Added support for Q() in filter and exclude (#360) - Juan H. Hidalgo
 * Added  object docs and examples - Juan H. Hidalgo
 * Raise DoesNotExist when refreshing a non existent inflated node (#355) - lerela
 * Empty filter bug - Mardanov Timur Rustemovich
 * Closed #361 Nodes connected with two or more relationships - Mardanov Timur Rustemovich
 * Exclude method fixed - Mardanov Timur Rustemovich
 * Filter with OR fixed - Mardanov Timur Rustemovich
 * Resolved #283, improved object resolution of cypher_query so that it 
   resolves objects even if they are nested within lists. Overall 
   documentation edits - Athanasios Anastasiou
   
Version 3.2.9 2018-07-04
 * Add check for wiping db on test run - Athanasios 
 * Correct function name in doc string - Henry Jordan
 * Support filtering on properties that end with a hash (#348) - mprahl
 * Support neo4j-driver v1.6.0 (#347) - mprahl
 * Explicit write transaction mode (#337) - Robert Grant
 * Adds a check for Traversal's definition argument (#333) - Frank Sachsenheim

Version 3.2.8 2018-04-29
 * Fix syntax error in import

Version 3.2.7 2018-04-23
 * Back compat for exceptions module move - Robin Edwards
 * Lower the required pytz version (#328) - mprahl
 * Add the "disconnect_all" and "replace" methods on relationship properties (#327) - mprahl
 * Add the "first" and "first_or_none" methods on the NodeSet class (#325) - mprahl

Version 3.2.6 2018-04-04
 * Code clean ups and documentation improvments - Frank Sachsenheim
 * neomodel.properties.NormalClass is renamed to NormalizedClass
 * Respect when db_property is set in install_labels and get_or_create - mprahl
 * Use a clearer relationship name in the Relationships documentation - mprahl
 * Improve relationship documentation - mprahl
 * Ensure_connection only called when accessing the database, not when
 constructing the transaction decorator - Robert Grant
 * Test against newer neo4j releases - Frank Sachsenheim
 * Fixes and simplifies pickling of DoesNotExist subclasses - Frank Sachsenheim
 * Add NeomodelException and move exceptions to a module - Frank Sachsenheim
 * Many documentation improvements - Frank Sachsenheim
 * Add newline to is abstract warning #305 - Omer Yampel
 * Refactors tests to use pytest as runner.- Frank Sachsenheim
 * Remove support for Python 3.3 - Frank Sachsenheim
 * Adds support for neo4j 3.3 - Frank Sachsenheim
 * Updates .travis.yml in order to also test against various neo4j versions - Frank Sachsenheim
 * Updates neo4j-driver dependency to 1.5.2 - Frank Sachsenheim
 * Adds a script to tests against various platforms with Docker Compose - Frank Sachsenheim
 * Fix service unavailable issue (#281) - Warin Isvilanonda
 * Add neomodel_remove_labels - Ivan Laković
 * Test for model is None in Traversal.match() - pvanheus

Version 3.2.5 2017-06-10
 * Upgrade pytz
 * Remove use of START in match engine breaking neo4j 3.2

Version 3.2.4 2017-04-30
 * Upgrade neo4j-driver to 1.2.1 #251

Version 3.2.3 2017-04-17
 * Return StructuredRel instance as opposed to None when no model supplied #248
 * Fix get_or_create docs and incorrect call to rel_helper #249

Version 3.2.2 2017-03-17
 * Add get_or_none to RelationshipManager #246
 * Make sure relationship types are escaped in queries #188
 * Fix bug causing unsaved node not to appear in deflate error msg
 * Allow typed arrays in ArrayProperty #237
 * Add save hooks to StructuredRel #242
 * Add tests for UniqueIdProperty when used in batch or merge.
 * Update documentation for batch operations
 * Add all_relationships() method to RelationshipManager #239

Version 3.2.1 2017-02-19
 * Dont install test directory #238

Version 3.2.0 2017-02-07
 * Upgrade neo4j_driver to 1.1.0
 * Fix install_labels on an abstract node
 * Clean up hooks code, django_neomodel.DjangoNode required for signals
 * Add order_by method to relationships
 * Add config.ENCRYPTED_CONNECTION - adrianicv
 * Add config.MAX_POOL_SIZE
 * Add neomodel_install_labels command
 * Turn off AUTO_INSTALL_LABEL by default

Version 3.1.0 2017-01-26
 * Improve docs
 * Add change_neo4j_password
 * Add clear_neo4j_database
 * Add UniqueIdProperty for easy ids
 * remove NEOMODEL_FORCE_TIMEZONE environment var now a config option
 * Move django signal support to neomodel
 * Add stdout input to install_labels etc

Version 3.0.3 2017-01-04
 * Fix indexing bug caught by travis

Version 3.0.2 2017-01-04
 * More doc strings and added autodoc to sphinx
 * Install all constraints via core.install_all_labels()
 * Fix multiple relationships not being created when using a rel model
 * Fix connection logic for using in ipython
 * Fix unicode string passed as class in relationship

Version 3.0.1 2016-12-17
 * Fix empty filters causing empty WHERE clause - Siddharth Maheshwari

Version 3.0.0 2016-11-27
 * neo4j_driver now used as backend
 * Support for neo4j versions prior to 3 dropped
 * REST via py2neo support dropped
 * New db.set_connection() method to override connection url
 * New config module for DATABASE_URL and other settings
 * streaming kwarg now deprecated
 * py2neo.cypher.error.statement.InvalidSyntax replaced by
 neo4j.v1.exceptions.CypherError for cypher errors (syntax etc)
 * CypherException and TransactionException have now been removed
 * ConstraintValidationFailed exception introduced as super class of
 UniqueProperty to allow additional classes in the future
 * Remove category() method from StructuredNode's following its deprecation
 * Batch operations now must be wrapped in a transaction in order to be atomic (see batch in docs)
 * Renamed _id property to id, old property now deprecated
 * Fix numeric propertys defaulting to 0 failing required check
 * support order_by('?') to mimic django random order by
 * Stopped connections being shared across processes which caused incorrect
 results to be returned (in py2neo version) or an SSLError (bolt version).
 neomodel is now process and thread safe.
 * Add config option DJANGO_SIGNALS
 * Add config option AUTO_INSTALL_LABELS
 * Remove deprecated .index class property on StructuredNode
 * Add docs and better tests on inheritance
 * Add __repr__ and __str__ methods to StructuredNode
 * Add get_or_none method to NodeSet
 * Fixed filters persisting across node relationship queries (#208)
 * Un-deprecate is_connected, its intuitive
 * Fixed NodeSet index returning a list now returns just the node, e.g
 jim.friends[0] returns a node as opposed to a list containing one node.
 * Added missing filter and exclude methods to rel manager enabling: jim.friends.filter(name='bob')
 * Add NormalProperty, RegexProperty, EmailProperty (Rafael Pivato++)

Version 2.0.2 2015-09-04
 * support for creating or updating a node
 * support for getting or creating a node
 * support for wildcard and non explicit traversals
 * support for additional filters
 * improved performance for bulk operations
 * resolved NodeSet.get() and RelationshipManager.get() error messaging
 * resolved "order_by" bug

Version 2.0.1 2015-08-01
 * add support for py2neo 2.x
 * transitioned START queries to MATCH
 * added authentication documentation for neo4j 2.2.x
 * removed tight coupling with pytz
 * resolved DeadlockDetectedException due to duplicate constraint and index
 creation
 * resolved conform errors NodeSet.get() and RelationshipManager.get()
 * resolved username and password interpretation
 * resolved on_count()'s order_by bug
 * resolved CypherException TyperError exception bug

Version 1.0.3 unreleased
 * add support for choices on string properites.

Version 1.0.2 2014-10-21
 * updated documentation
 * sphinx and rtd
 * exception handling in cypher fix (tjakobsen)

Version 1.0.1 2014-08-21
 * support for transactions
 * new nodes class property (match API)
 * support for neo4j 2
 * no support for neo4j < 2
 * deprecated category nodes
 * deprecated index property

Version 0.4.0 unreleased
 * server compatability check (Robin Edwards)
 * 1.9 server fixes (Robin Edwards)
 * upgrade to py2neo 1.6.1 (Panos Katseas)
 * make __index__ inherited (Sebastian Ortiz)
 * documentation improvements (Priit Laes)
 * import RelationshipDefinition and RelationshipManager into main

Version 0.3.6 2013-08-14
 * Display nice message for operations on deleted node (Robin Edwards)
 * Re-enable lucene-querybuilder (Robin Edwards)
 * Fix X-Stream header (Nigel Small)
 * Enable custom indexes for StructuredNodes
 * Support for relationship models or 'StructuredRels'
 * Support filtering in the 'traverse' method (Robin Edwards)
 * Store datetime objects as float for more accuracy (Robin Edwards)
 * Setup NEOMODEL_FORCE_TIMEZONE env var to prevent storing of datetimes
 without a timezone (Robin Edwards)
 * Add NEOMODEL_CYPHER_DEBUG env var to log querys (Robin Edwards)
 * Relative relationship classes in definitions (Panos Katseas)

Version 0.3.5 2013-07-05
 * Add documentation on batch size (Robin Edwards)
 * Fix default_value type generation for basic properties #53
 * Add documentation on providing arguments to default functions (Robin Edwards)

Version 0.3.4 2013-07-02
 * Fix return > 1 for Localised (Marianna Polatoglou)

Version 0.3.3 2013-07-01
 * Nice exception on missing search params (Robin Edwards)

Version 0.3.2 2013-07-01
 * Property fixes (Laurie Clark-Michalek)

Version 0.3.1 2013-06-27
 * Fix exception message (Sam Millar)
 * Use builtin items (Panos Katseas)

Version 0.3.0 2013-06-20
------------------------
 * Fix either direction connect (Robin Edwards)
 * Make reconnect atomic cypher operation (Panos Katseas)
 * Add reconnect test case (Panos Katseas)

Version 0.2.9 2013-06-18
------------------------
 * python 3.3+ support
 * remove dependency on lucenequerybuilder (Robin Edwards)
 * py2neo 1.5 compat and deprecations (Robin Edwards)
 * JSONProperty (Panos Katseas)
 * allow classes in relationship definitions (Robin Edwards)
 * add SemiStructuredNode to contrib (Robin Edwards)
 * refactor rel manager to use traversals (Robin Edwards)
 * allow connect on rel managers of direction either (Robin Edwards)
 * added experimental support for traversals (Robin Edwards)
 * allow datetime without timezone to be stored (Robin Edwards)
 * use cypher for delete (Robin Edwards)
 * project logo (Laura Willis)
 * _index_name special attribute removed (Robin Edwards)
 * connect to sub class is no longer permitted (Robin Edwards)
 * removed ReadOnlyNode class (Robin Edwards)

Version 0.2.8 2013-03-07
------------------------
 * connect() with properties (Marianna Polatoglou)
 * refresh() method (Panos Katseas)
 * refactor RelationshipManager (Robin Edwards)
 * NotConnected exception (Robin Edwards)
 * Fix OneOrMore bug (Robin Edwards)<|MERGE_RESOLUTION|>--- conflicted
+++ resolved
@@ -1,20 +1,16 @@
-<<<<<<< HEAD
-Version 5.2.0 2023-09
+ersion 5.2.0 2023-11
 * Add an option to pass your own driver instead of relying on the automatically created one. See set_connection method.
 * Add a close_connection method to explicitly close the driver to match Neo4j deprecation.
 * Add a DATABASE_NAME config option, available for both auto- and self-managed driver modes.
-=======
-Version 5.2.0 2023-11
+* Add neomodel_inspect_database script, which inspects an existing database and creates neomodel class definitions for all objects.
 * Add support for pandas DataFrame and Series ; numpy Array
 * Add relationship uniqueness constraints - for Neo4j >= 5.7
-* Add neomodel_inspect_database script, which inspects an existing database and creates neomodel class definitions for all objects.
 
 Version 5.1.2 2023-09
 * Raise ValueError on reserved keywords ; add tests #590 #623
 * Add support for relationship property uniqueness constraints. Introduced in Neo4j 5.7.
 * Fix various issues, including fetching self-referencing relationship with same name as node labels #589
 * Bumped neo4j-driver to 5.12.0
->>>>>>> 970dae61
 
 Version 5.1.1 2023-08
 * Add impersonation
