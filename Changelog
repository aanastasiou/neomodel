--- conflicted
+++ resolved
@@ -1,8 +1,5 @@
 Version 0.4.0 unreleased
-<<<<<<< HEAD
-=======
  * make __index__ inherited (Sebastian Ortiz)
->>>>>>> b5cec61b
  * documentation improvements (Priit Laes)
  * import RelationshipDefinition and RelationshipManager into main
 
