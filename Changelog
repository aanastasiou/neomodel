<<<<<<< HEAD
Version 5.1.0 2023-xx
* Bumped neo4j-driver version to 5.8.0
* Breaking change : When using neomodel along with Neo4j version 5, use StructuredNode and StructuredRel's element_id property instead of id. If you have Cypher queries which currently use the id() function, migrate them to elementId() instead.
If you use Neo4j version 4.4, this change should be transparent to you, and you should keep using id() function in Cypher since elementId() is not implemented in 4.4.

Version 5.0.1 2023-xx
=======
Version 5.0.1 2023-06
>>>>>>> 074bc6da
* Removed deprecated methods StructuredRel.delete and RelationshipManager.search
* Extended test coverage, fixed some typos, improve linting
* Upcoming breaking change notice : Version 5.1.0 will introduce a breaking change for users targeting a Neo4j database in version 5. This release will introduce Neo4j's new element_id, which replaces id. The breaking change will happen if you have custom Cypher queries that do things like "WHERE id(n)=$id" => you will have to use Cypher's elementId() function instead starting from neomodel 5.1.0

Version 5.0.0 2023-03
* Confirmed support of Neo4j versions 5.x and 4.4 (LTS)
* Dropped support of EOL Neo4j versions (4.3 and below)
* Confirmed support of Python 3.11
* Migrated RelationshipTo/RelationshipFrom from a method to a class for consistency.
* Add support for relationship indexes
* Auto-generated indexes now have a deterministic name
* Code cleanup

Version 4.0.10 2023-02-16
* Maintenance release due to misconfiguration of pyproject.toml

Version 4.0.9 2023-02-16
* Update neo4j driver to 4.4.10
* Confirmed support of all 4.x Neo4j versions (up to LTS version 4.4)
* Update shapely to 1.8.1 to support Python 3.9 and 3.10
* Drop support of Python 3.6
* Up pytest requirement to 7.1 (Python 3.7+)
* Update to latest version of setuptools for up-to-date build process

Version 4.0.8 2021-12-14
* Error handling to prepare for Neo4j update to 4.4 (thank you Alessandro Marchetti)
* Fix "After ServiceUnavailable error, connection pool is broken and does not recover" (#551) thank you @olegchigirin 
* Fix DateProperty inflate (#586) thank you @ralfeus
* Use modern python API for metadata (#587) thank you Park, Yury

Version 4.0.7 2021-10-19

* Update neo4j driver to 4.3.6
* Fix After ServiceUnavailable error, connection pool is broken and does not recover

Version 4.0.6 2021-09-09
* Fix calling install_all_labels twice fails #539
* Fix issue with passwords with special chars #572

Version 4.0.5 2021-07-26
* Fix issue with secure schema

Version 4.0.4 2021-07-01
* Fix for docker tests (#479)
* Add support for slow query log (#480)
* Add support for multi databases (#556)
* docker-compose-update (#561)
* Provide additional configuration for neo4j-driver connection (#564)
* Updated dependencies

Version 4.0.3 2020-09-28
* fix: "SemiStructuredNode can't have no props #493" (thank you @dmp593)
* removed pytest as an installation requirement (#553) (thank you @mprahl)
* allow connection to bolt+s database URL schema (#543) 
* typo fixes

Version 4.0.2
* Minor updates

Version 4.0.1 2020-09-28
* Maintenance release to fix the Django requirement (Matt Galvis)

Version 4.0.0 2020-09-16
* Dropped Python 2.7 support 
* Included support for Neo4j 4.*
* Updated spatial PointProperty to better reflect the native data type
* Updated Database housekeeping functions (drop_constraints(), drop_indexes(), install_labels())
* Updated all underlying queries to better reflect current CYPHER
* Updated Transaction handling
* Updated tests
	* Many thanks to Cristina Escalante, Matt Galvis, JVemmer and a-takahashi223 whose hard work made this release possible.

Version 3.3.2 2019-09-29
* Fixed validation for unique properties to also be optional (#470) - Jon Daly
* Fixed tests-with-docker-compose.sh (#452) - Jorge Valhondo Rama
* Added exclusion example to documentation and improved naming consistency (#456, #466) - Elena Williams 
* Fixed the Travis-CI build problems by switching to openjdk (#471) - Duncan Booth
* Minor revisions in `test_set_connection`, `spatial datatypes` and documentation (#442, #446, #447) - Athanasios Anastasiou
* Added `max_length` constraint on `StringProperty` (#445) - Lazy-Y
* Upgraded neo4j python driver requirement to 1.7.2 (#432) - Robert Grant
* Added a `DateTimeFormatProperty` (#428) - Yu Shengnan
* Updated `setup.py` so that it excludes the `test/` and `test/test_contrib/` sub-packages (#426) - Jorge Valhondo Rama
* Updated getting_started.rst typo (#419) - fredthehead
* Fixed NeomodelPoint instantiation bug (#418) - Athanasios Anastasiou

Version 3.3.1 2019-02-08
 * Fixed a number of warnings due to deprecations both within neomodel and pytest and overall improvements in
   code style (#381) - Abhishek Modi
 * Added support for spatial data through neomodel.contrib.spatial_datatypes (#384) - Athanasios Anastasiou
 * Added the ability to filter "left-hand statements" (in NodeSet expressions) too (#395) - Grzegorz Grzywacz
 * Refactor the Node Class Registry to make util.Database a true Singleton (#403) - Giorgos Oikonomou
     * Many thanks to Giorgos Oikonomou, Jon Daly, Adam Romano, Andrew Tergis, Mato Žgajner, Mostafa Moradian, mjmare,
       Phoebe Bright, Robert Grant, jberends and anyone else who helped flag, track and correct this bug. For more
       information, please see: https://github.com/neo4j-contrib/neomodel/issues/378
     * Added the ClassAlreadyDefined exception to prevent against accidental redefinitions of data model classes (#409)
       - Athanasios Anastasiou
 * Added the ability to lazily `.nodes.get()` and `.nodes.all()` (#406) - Matan Hart
 * Fixed a bug in the assumed direction of relationships in _build_merge_query (#408) - MrAnde7son

Version 3.3.0 2018-10-04
 * Added support for Q() in filter and exclude (#360) - Juan H. Hidalgo
 * Added  object docs and examples - Juan H. Hidalgo
 * Raise DoesNotExist when refreshing a non existent inflated node (#355) - lerela
 * Empty filter bug - Mardanov Timur Rustemovich
 * Closed #361 Nodes connected with two or more relationships - Mardanov Timur Rustemovich
 * Exclude method fixed - Mardanov Timur Rustemovich
 * Filter with OR fixed - Mardanov Timur Rustemovich
 * Resolved #283, improved object resolution of cypher_query so that it 
   resolves objects even if they are nested within lists. Overall 
   documentation edits - Athanasios Anastasiou
   
Version 3.2.9 2018-07-04
 * Add check for wiping db on test run - Athanasios 
 * Correct function name in doc string - Henry Jordan
 * Support filtering on properties that end with a hash (#348) - mprahl
 * Support neo4j-driver v1.6.0 (#347) - mprahl
 * Explicit write transaction mode (#337) - Robert Grant
 * Adds a check for Traversal's definition argument (#333) - Frank Sachsenheim

Version 3.2.8 2018-04-29
 * Fix syntax error in import

Version 3.2.7 2018-04-23
 * Back compat for exceptions module move - Robin Edwards
 * Lower the required pytz version (#328) - mprahl
 * Add the "disconnect_all" and "replace" methods on relationship properties (#327) - mprahl
 * Add the "first" and "first_or_none" methods on the NodeSet class (#325) - mprahl

Version 3.2.6 2018-04-04
 * Code clean ups and documentation improvments - Frank Sachsenheim
 * neomodel.properties.NormalClass is renamed to NormalizedClass
 * Respect when db_property is set in install_labels and get_or_create - mprahl
 * Use a clearer relationship name in the Relationships documentation - mprahl
 * Improve relationship documentation - mprahl
 * Ensure_connection only called when accessing the database, not when
 constructing the transaction decorator - Robert Grant
 * Test against newer neo4j releases - Frank Sachsenheim
 * Fixes and simplifies pickling of DoesNotExist subclasses - Frank Sachsenheim
 * Add NeomodelException and move exceptions to a module - Frank Sachsenheim
 * Many documentation improvements - Frank Sachsenheim
 * Add newline to is abstract warning #305 - Omer Yampel
 * Refactors tests to use pytest as runner.- Frank Sachsenheim
 * Remove support for Python 3.3 - Frank Sachsenheim
 * Adds support for neo4j 3.3 - Frank Sachsenheim
 * Updates .travis.yml in order to also test against various neo4j versions - Frank Sachsenheim
 * Updates neo4j-driver dependency to 1.5.2 - Frank Sachsenheim
 * Adds a script to tests against various platforms with Docker Compose - Frank Sachsenheim
 * Fix service unavailable issue (#281) - Warin Isvilanonda
 * Add neomodel_remove_labels - Ivan Laković
 * Test for model is None in Traversal.match() - pvanheus

Version 3.2.5 2017-06-10
 * Upgrade pytz
 * Remove use of START in match engine breaking neo4j 3.2

Version 3.2.4 2017-04-30
 * Upgrade neo4j-driver to 1.2.1 #251

Version 3.2.3 2017-04-17
 * Return StructuredRel instance as opposed to None when no model supplied #248
 * Fix get_or_create docs and incorrect call to rel_helper #249

Version 3.2.2 2017-03-17
 * Add get_or_none to RelationshipManager #246
 * Make sure relationship types are escaped in queries #188
 * Fix bug causing unsaved node not to appear in deflate error msg
 * Allow typed arrays in ArrayProperty #237
 * Add save hooks to StructuredRel #242
 * Add tests for UniqueIdProperty when used in batch or merge.
 * Update documentation for batch operations
 * Add all_relationships() method to RelationshipManager #239

Version 3.2.1 2017-02-19
 * Dont install test directory #238

Version 3.2.0 2017-02-07
 * Upgrade neo4j_driver to 1.1.0
 * Fix install_labels on an abstract node
 * Clean up hooks code, django_neomodel.DjangoNode required for signals
 * Add order_by method to relationships
 * Add config.ENCRYPTED_CONNECTION - adrianicv
 * Add config.MAX_POOL_SIZE
 * Add neomodel_install_labels command
 * Turn off AUTO_INSTALL_LABEL by default

Version 3.1.0 2017-01-26
 * Improve docs
 * Add change_neo4j_password
 * Add clear_neo4j_database
 * Add UniqueIdProperty for easy ids
 * remove NEOMODEL_FORCE_TIMEZONE environment var now a config option
 * Move django signal support to neomodel
 * Add stdout input to install_labels etc

Version 3.0.3 2017-01-04
 * Fix indexing bug caught by travis

Version 3.0.2 2017-01-04
 * More doc strings and added autodoc to sphinx
 * Install all constraints via core.install_all_labels()
 * Fix multiple relationships not being created when using a rel model
 * Fix connection logic for using in ipython
 * Fix unicode string passed as class in relationship

Version 3.0.1 2016-12-17
 * Fix empty filters causing empty WHERE clause - Siddharth Maheshwari

Version 3.0.0 2016-11-27
 * neo4j_driver now used as backend
 * Support for neo4j versions prior to 3 dropped
 * REST via py2neo support dropped
 * New db.set_connection() method to override connection url
 * New config module for DATABASE_URL and other settings
 * streaming kwarg now deprecated
 * py2neo.cypher.error.statement.InvalidSyntax replaced by
 neo4j.v1.exceptions.CypherError for cypher errors (syntax etc)
 * CypherException and TransactionException have now been removed
 * ConstraintValidationFailed exception introduced as super class of
 UniqueProperty to allow additional classes in the future
 * Remove category() method from StructuredNode's following its deprecation
 * Batch operations now must be wrapped in a transaction in order to be atomic (see batch in docs)
 * Renamed _id property to id, old property now deprecated
 * Fix numeric propertys defaulting to 0 failing required check
 * support order_by('?') to mimic django random order by
 * Stopped connections being shared across processes which caused incorrect
 results to be returned (in py2neo version) or an SSLError (bolt version).
 neomodel is now process and thread safe.
 * Add config option DJANGO_SIGNALS
 * Add config option AUTO_INSTALL_LABELS
 * Remove deprecated .index class property on StructuredNode
 * Add docs and better tests on inheritance
 * Add __repr__ and __str__ methods to StructuredNode
 * Add get_or_none method to NodeSet
 * Fixed filters persisting across node relationship queries (#208)
 * Un-deprecate is_connected, its intuitive
 * Fixed NodeSet index returning a list now returns just the node, e.g
 jim.friends[0] returns a node as opposed to a list containing one node.
 * Added missing filter and exclude methods to rel manager enabling: jim.friends.filter(name='bob')
 * Add NormalProperty, RegexProperty, EmailProperty (Rafael Pivato++)

Version 2.0.2 2015-09-04
 * support for creating or updating a node
 * support for getting or creating a node
 * support for wildcard and non explicit traversals
 * support for additional filters
 * improved performance for bulk operations
 * resolved NodeSet.get() and RelationshipManager.get() error messaging
 * resolved "order_by" bug

Version 2.0.1 2015-08-01
 * add support for py2neo 2.x
 * transitioned START queries to MATCH
 * added authentication documentation for neo4j 2.2.x
 * removed tight coupling with pytz
 * resolved DeadlockDetectedException due to duplicate constraint and index
 creation
 * resolved conform errors NodeSet.get() and RelationshipManager.get()
 * resolved username and password interpretation
 * resolved on_count()'s order_by bug
 * resolved CypherException TyperError exception bug

Version 1.0.3 unreleased
 * add support for choices on string properites.

Version 1.0.2 2014-10-21
 * updated documentation
 * sphinx and rtd
 * exception handling in cypher fix (tjakobsen)

Version 1.0.1 2014-08-21
 * support for transactions
 * new nodes class property (match API)
 * support for neo4j 2
 * no support for neo4j < 2
 * deprecated category nodes
 * deprecated index property

Version 0.4.0 unreleased
 * server compatability check (Robin Edwards)
 * 1.9 server fixes (Robin Edwards)
 * upgrade to py2neo 1.6.1 (Panos Katseas)
 * make __index__ inherited (Sebastian Ortiz)
 * documentation improvements (Priit Laes)
 * import RelationshipDefinition and RelationshipManager into main

Version 0.3.6 2013-08-14
 * Display nice message for operations on deleted node (Robin Edwards)
 * Re-enable lucene-querybuilder (Robin Edwards)
 * Fix X-Stream header (Nigel Small)
 * Enable custom indexes for StructuredNodes
 * Support for relationship models or 'StructuredRels'
 * Support filtering in the 'traverse' method (Robin Edwards)
 * Store datetime objects as float for more accuracy (Robin Edwards)
 * Setup NEOMODEL_FORCE_TIMEZONE env var to prevent storing of datetimes
 without a timezone (Robin Edwards)
 * Add NEOMODEL_CYPHER_DEBUG env var to log querys (Robin Edwards)
 * Relative relationship classes in definitions (Panos Katseas)

Version 0.3.5 2013-07-05
 * Add documentation on batch size (Robin Edwards)
 * Fix default_value type generation for basic properties #53
 * Add documentation on providing arguments to default functions (Robin Edwards)

Version 0.3.4 2013-07-02
 * Fix return > 1 for Localised (Marianna Polatoglou)

Version 0.3.3 2013-07-01
 * Nice exception on missing search params (Robin Edwards)

Version 0.3.2 2013-07-01
 * Property fixes (Laurie Clark-Michalek)

Version 0.3.1 2013-06-27
 * Fix exception message (Sam Millar)
 * Use builtin items (Panos Katseas)

Version 0.3.0 2013-06-20
------------------------
 * Fix either direction connect (Robin Edwards)
 * Make reconnect atomic cypher operation (Panos Katseas)
 * Add reconnect test case (Panos Katseas)

Version 0.2.9 2013-06-18
------------------------
 * python 3.3+ support
 * remove dependency on lucenequerybuilder (Robin Edwards)
 * py2neo 1.5 compat and deprecations (Robin Edwards)
 * JSONProperty (Panos Katseas)
 * allow classes in relationship definitions (Robin Edwards)
 * add SemiStructuredNode to contrib (Robin Edwards)
 * refactor rel manager to use traversals (Robin Edwards)
 * allow connect on rel managers of direction either (Robin Edwards)
 * added experimental support for traversals (Robin Edwards)
 * allow datetime without timezone to be stored (Robin Edwards)
 * use cypher for delete (Robin Edwards)
 * project logo (Laura Willis)
 * _index_name special attribute removed (Robin Edwards)
 * connect to sub class is no longer permitted (Robin Edwards)
 * removed ReadOnlyNode class (Robin Edwards)

Version 0.2.8 2013-03-07
------------------------
 * connect() with properties (Marianna Polatoglou)
 * refresh() method (Panos Katseas)
 * refactor RelationshipManager (Robin Edwards)
 * NotConnected exception (Robin Edwards)
 * Fix OneOrMore bug (Robin Edwards)<|MERGE_RESOLUTION|>--- conflicted
+++ resolved
@@ -1,16 +1,11 @@
-<<<<<<< HEAD
-Version 5.1.0 2023-xx
+Version 5.1.0 2023-07
 * Bumped neo4j-driver version to 5.8.0
 * Breaking change : When using neomodel along with Neo4j version 5, use StructuredNode and StructuredRel's element_id property instead of id. If you have Cypher queries which currently use the id() function, migrate them to elementId() instead.
 If you use Neo4j version 4.4, this change should be transparent to you, and you should keep using id() function in Cypher since elementId() is not implemented in 4.4.
 
-Version 5.0.1 2023-xx
-=======
 Version 5.0.1 2023-06
->>>>>>> 074bc6da
 * Removed deprecated methods StructuredRel.delete and RelationshipManager.search
 * Extended test coverage, fixed some typos, improve linting
-* Upcoming breaking change notice : Version 5.1.0 will introduce a breaking change for users targeting a Neo4j database in version 5. This release will introduce Neo4j's new element_id, which replaces id. The breaking change will happen if you have custom Cypher queries that do things like "WHERE id(n)=$id" => you will have to use Cypher's elementId() function instead starting from neomodel 5.1.0
 
 Version 5.0.0 2023-03
 * Confirmed support of Neo4j versions 5.x and 4.4 (LTS)
