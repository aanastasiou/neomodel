--- conflicted
+++ resolved
@@ -289,14 +289,7 @@
     @hooks
     def delete(self):
         if self.__node__:
-<<<<<<< HEAD
-            # TODO - use single cypher query
-            to_delete = self.__node__.get_relationships()
-            to_delete.append(self.__node__)
-            self.client.delete(*to_delete)
-=======
             self.cypher("START self=node({self}) MATCH (self)-[r]-() DELETE r, self")
->>>>>>> f779d44d
             self.__node__ = None
         else:
             raise Exception("Node has not been saved so cannot be deleted")
