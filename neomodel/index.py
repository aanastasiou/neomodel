--- conflicted
+++ resolved
@@ -28,20 +28,6 @@
     @deprecated(".index is deprecated please use .nodes")
     def search(self, **kwargs):
         """Search nodes using an via index"""
-<<<<<<< HEAD
-        if not query:
-            if not kwargs:
-                msg = "No arguments provided.\nUsage: {0}.index.search(key=val)"
-                msg += " or (lucene query): {0}.index.search('key:val').\n"
-                msg += "To retrieve all nodes use the category node: {0}.category().instance.all()"
-                raise ValueError(msg.format(self.node_class.__name__))
-            self._check_params(kwargs)
-            query = functools.reduce(lambda x, y: x & y, [Q(k, v) for k, v in kwargs.items()])
-
-        return [self.node_class.inflate(n) for n in self._execute(unicode(query))]
-
-    def get(self, query=None, **kwargs):
-=======
         if not kwargs:
             msg = "No arguments provided.\nUsage: {0}.index.search(key=val)"
             raise ValueError(msg.format(self.node_class.__name__))
@@ -55,7 +41,6 @@
 
     @deprecated(".index is deprecated please use .nodes")
     def get(self, **kwargs):
->>>>>>> 1a4b5d52
         """Load single node from index lookup"""
         if not kwargs:
             msg = "No arguments provided.\nUsage: {0}.index.get(key=val)"
