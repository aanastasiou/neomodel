--- conflicted
+++ resolved
@@ -579,15 +579,7 @@
         if 'model' not in self.definition:
             raise ValueError("match() only available on relationships with a model")
         if kwargs:
-<<<<<<< HEAD
-            self.filters.append(process_filter_args(self.definition['model'], kwargs))
-        return self
-=======
             output = process_filter_args(self.definition['model'], kwargs) 
             if output:
                 self.filters.append(output)
-        return self
-
-    def _in_node_set(self):
-        return NodeSet(self)
->>>>>>> 5ccf1eac
+        return self