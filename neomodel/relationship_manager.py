--- conflicted
+++ resolved
@@ -225,12 +225,9 @@
     if not isinstance(cls_name, (str, object)):
         raise ValueError('Expected class name or class got ' + repr(cls_name))
     from .relationship import StructuredRel # TODO
+
     if model and not issubclass(model, (StructuredRel,)):
-<<<<<<< HEAD
-        raise Exception('model of class {} must be a StructuredRel'.format(model.__class__.__name__))
-=======
         raise ValueError('model must be a StructuredRel')
->>>>>>> 1a4b5d52
     return RelationshipDefinition(rel_type, cls_name, direction, cardinality, model)
 
 
