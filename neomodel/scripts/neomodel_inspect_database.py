--- conflicted
+++ resolved
@@ -118,16 +118,6 @@
 
 class RelationshipInspector:
     @classmethod
-<<<<<<< HEAD
-    def outgoing_relationships(cls, start_label):
-        query = f"""
-            MATCH (n:`{start_label}`)-[r]->(m)
-            WITH DISTINCT type(r) as rel_type, head(labels(m)) AS target_label, keys(r) AS properties, head(collect(r)) AS sampleRel
-            ORDER BY size(properties) DESC
-            RETURN rel_type, target_label, apoc.meta.cypher.types(properties(sampleRel)) AS properties LIMIT 1
-        """
-        result, _ = adb.cypher_query(query)
-=======
     def outgoing_relationships(cls, start_label, get_properties: bool = True):
         if get_properties:
             query = f"""
@@ -142,8 +132,7 @@
                 WITH DISTINCT type(r) as rel_type, head(labels(m)) AS target_label
                 RETURN rel_type, target_label, {{}} AS properties LIMIT 1
             """
-        result, _ = db.cypher_query(query)
->>>>>>> b9846b3a
+        result, _ = adb.cypher_query(query)
         return [(record[0], record[1], record[2]) for record in result]
 
     @staticmethod
