from __future__ import print_function

import os
import warnings

import pytest

from neomodel import clear_neo4j_database, config, db
<<<<<<< HEAD

NEO4J_URL = os.environ.get("NEO4J_URL", "bolt://localhost:7687")
NEO4J_USERNAME = os.environ.get("NEO4J_USERNAME", "neo4j")
NEO4J_PASSWORD = os.environ.get("NEO4J_PASSWORD", "foobarbaz")
=======
from neomodel.util import version_tag_to_integer
>>>>>>> 970dae61


def pytest_addoption(parser):
    """
    Adds the command line option --resetdb.

    :param parser: The parser object. Please see <https://docs.pytest.org/en/latest/reference.html#_pytest.hookspec.pytest_addoption>`_
    :type Parser object: For more information please see <https://docs.pytest.org/en/latest/reference.html#_pytest.config.Parser>`_
    """
    parser.addoption(
        "--resetdb",
        action="store_true",
        help="Ensures that the database is clear prior to running tests for neomodel",
        default=False,
    )


@pytest.hookimpl
def pytest_collection_modifyitems(items):
    connect_to_aura_items = []
    normal_items = []

    # Separate all tests into two groups: those with "connect_to_aura" in their name, and all others
    for item in items:
        if "connect_to_aura" in item.name:
            connect_to_aura_items.append(item)
        else:
            normal_items.append(item)

    # Add all normal tests back to the front of the list
    new_order = normal_items

    # Add all connect_to_aura tests to the end of the list
    new_order.extend(connect_to_aura_items)

    # Replace the original items list with the new order
    items[:] = new_order


@pytest.hookimpl
def pytest_sessionstart(session):
    """
    Provides initial connection to the database and sets up the rest of the test suite

    :param session: The session object. Please see <https://docs.pytest.org/en/latest/reference.html#_pytest.hookspec.pytest_sessionstart>`_
    :type Session object: For more information please see <https://docs.pytest.org/en/latest/reference.html#session>`_
    """

    warnings.simplefilter("default")

    config.DATABASE_URL = os.environ.get(
        "NEO4J_BOLT_URL", "bolt://neo4j:foobarbaz@localhost:7687"
    )
    config.AUTO_INSTALL_LABELS = True

    # Clear the database if required
    database_is_populated, _ = db.cypher_query(
        "MATCH (a) return count(a)>0 as database_is_populated"
    )
    if database_is_populated[0][0] and not session.config.getoption("resetdb"):
        raise SystemError(
            "Please note: The database seems to be populated.\n\tEither delete all nodes and edges manually, or set the --resetdb parameter when calling pytest\n\n\tpytest --resetdb."
        )
    else:
        clear_neo4j_database(db, clear_constraints=True, clear_indexes=True)

    db.cypher_query(
        "CREATE OR REPLACE USER troygreene SET PASSWORD 'foobarbaz' CHANGE NOT REQUIRED"
    )
    if db.database_edition == "enterprise":
        db.cypher_query("GRANT ROLE publisher TO troygreene")
        db.cypher_query("GRANT IMPERSONATE (troygreene) ON DBMS TO admin")


<<<<<<< HEAD
@pytest.hookimpl
def pytest_unconfigure():
    db.close_connection()


def version_to_dec(a_version_string):
    """
    Converts a version string to a number to allow for quick checks on the versions of specific components.

    :param a_version_string: The version string under test (e.g. '3.4.0')
    :type a_version_string: str
    :return: An integer representation of the string version, e.g. '3.4.0' --> 340
    """
    components = a_version_string.split(".")
    while len(components) < 3:
        components.append("0")
    num = 0
    for a_component in enumerate(components):
        num += (10 ** ((len(components) - 1) - a_component[0])) * int(a_component[1])
    return num


=======
>>>>>>> 970dae61
def check_and_skip_neo4j_least_version(required_least_neo4j_version, message):
    """
    Checks if the NEO4J_VERSION is at least `required_least_neo4j_version` and skips a test if not.

    WARNING: If the NEO4J_VERSION variable is not set, this function returns True, allowing the test to go ahead.

    :param required_least_neo4j_version: The least version to check. This must be the numberic representation of the
    version. That is: '3.4.0' would be passed as 340.
    :type required_least_neo4j_version: int
    :param message: An informative message as to why the calling test had to be skipped.
    :type message: str
    :return: A boolean value of True if the version reported is at least `required_least_neo4j_version`
    """
    if (
        "NEO4J_VERSION" in os.environ
        and version_tag_to_integer(os.environ["NEO4J_VERSION"])
        < required_least_neo4j_version
    ):
        pytest.skip(
            "Neo4j version: {}. {}."
            "Skipping test.".format(os.environ["NEO4J_VERSION"], message)
        )


@pytest.fixture
def skip_neo4j_before_330():
    check_and_skip_neo4j_least_version(330, "Neo4J version does not support this test")<|MERGE_RESOLUTION|>--- conflicted
+++ resolved
@@ -6,14 +6,11 @@
 import pytest
 
 from neomodel import clear_neo4j_database, config, db
-<<<<<<< HEAD
+from neomodel.util import version_tag_to_integer
 
 NEO4J_URL = os.environ.get("NEO4J_URL", "bolt://localhost:7687")
 NEO4J_USERNAME = os.environ.get("NEO4J_USERNAME", "neo4j")
 NEO4J_PASSWORD = os.environ.get("NEO4J_PASSWORD", "foobarbaz")
-=======
-from neomodel.util import version_tag_to_integer
->>>>>>> 970dae61
 
 
 def pytest_addoption(parser):
@@ -88,31 +85,11 @@
         db.cypher_query("GRANT IMPERSONATE (troygreene) ON DBMS TO admin")
 
 
-<<<<<<< HEAD
 @pytest.hookimpl
 def pytest_unconfigure():
     db.close_connection()
 
 
-def version_to_dec(a_version_string):
-    """
-    Converts a version string to a number to allow for quick checks on the versions of specific components.
-
-    :param a_version_string: The version string under test (e.g. '3.4.0')
-    :type a_version_string: str
-    :return: An integer representation of the string version, e.g. '3.4.0' --> 340
-    """
-    components = a_version_string.split(".")
-    while len(components) < 3:
-        components.append("0")
-    num = 0
-    for a_component in enumerate(components):
-        num += (10 ** ((len(components) - 1) - a_component[0])) * int(a_component[1])
-    return num
-
-
-=======
->>>>>>> 970dae61
 def check_and_skip_neo4j_least_version(required_least_neo4j_version, message):
     """
     Checks if the NEO4J_VERSION is at least `required_least_neo4j_version` and skips a test if not.
