from operator import itemgetter

from neomodel import StructuredNode, StringProperty, config
from neomodel.core import db, remove_all_labels
from neo4j.exceptions import ClientError

config.AUTO_INSTALL_LABELS = True


class ConstraintAndIndex(StructuredNode):
    name = StringProperty(unique_index=True)
    last_name = StringProperty(index=True)


def test_drop_labels():
    constraints_before, meta = db.cypher_query("CALL db.constraints()")
    indexes_before, meta = db.cypher_query("CALL db.indexes()")

    assert len(constraints_before) > 0
    assert len(indexes_before) > 0

    remove_all_labels()

    constraints, meta = db.cypher_query("CALL db.constraints()")
    indexes, meta = db.cypher_query("CALL db.indexes()")

<<<<<<< HEAD
    assert len(constraints) == 0
    assert all(columns == ([], []) for columns in map(itemgetter(7, 8), indexes))
=======
    assert len([constraint for constraint in constraints if constraint[5] != "LOOKUP"]) == 0
    assert len([index for index in indexes if index[5] != "LOOKUP"]) == 0
>>>>>>> 55544f2c

    # Returning all old constraints and indexes
    # Versions prior to 4.0 have a very different return format
    for constraint in constraints_before:
        if constraint[0].startswith('CONSTRAINT '):
            db.cypher_query('CREATE ' + constraint[0])
        else:
            db.cypher_query('CREATE ' + constraint[1])
    for index in indexes_before:
        try:
            if not isinstance(index[0], int) and index[0].startswith('INDEX '):
                db.cypher_query('CREATE ' + index[0])
            else:
<<<<<<< HEAD
                if not index[7]:
                    continue
                db.cypher_query('CREATE INDEX {0} FOR (n:{1}) ON (n.{2})'.format(index[1], index[7][0], index[8][0]))
=======
                if index[5] != "LOOKUP":
                    db.cypher_query('CREATE INDEX {0} FOR (n:{1}) ON (n.{2})'.format(index[1], index[7][0], index[8][0]))
>>>>>>> 55544f2c
        except ClientError:
            pass<|MERGE_RESOLUTION|>--- conflicted
+++ resolved
@@ -24,13 +24,9 @@
     constraints, meta = db.cypher_query("CALL db.constraints()")
     indexes, meta = db.cypher_query("CALL db.indexes()")
 
-<<<<<<< HEAD
     assert len(constraints) == 0
-    assert all(columns == ([], []) for columns in map(itemgetter(7, 8), indexes))
-=======
-    assert len([constraint for constraint in constraints if constraint[5] != "LOOKUP"]) == 0
-    assert len([index for index in indexes if index[5] != "LOOKUP"]) == 0
->>>>>>> 55544f2c
+    # Ignore the automatically created LOOKUP indexes
+    assert len([index for index in indexes if index[7] != []) == 0
 
     # Returning all old constraints and indexes
     # Versions prior to 4.0 have a very different return format
@@ -44,13 +40,9 @@
             if not isinstance(index[0], int) and index[0].startswith('INDEX '):
                 db.cypher_query('CREATE ' + index[0])
             else:
-<<<<<<< HEAD
-                if not index[7]:
+                # Ignore the automatically created LOOKUP indexes
+                if index[7] == []:
                     continue
                 db.cypher_query('CREATE INDEX {0} FOR (n:{1}) ON (n.{2})'.format(index[1], index[7][0], index[8][0]))
-=======
-                if index[5] != "LOOKUP":
-                    db.cypher_query('CREATE INDEX {0} FOR (n:{1}) ON (n.{2})'.format(index[1], index[7][0], index[8][0]))
->>>>>>> 55544f2c
         except ClientError:
             pass